--- conflicted
+++ resolved
@@ -45,31 +45,9 @@
         self.cache_engine = None
         self.cache_events = None
         self.gpu_cache = None
-<<<<<<< HEAD
-
-        # relay attention will use a separate kv cache for the shared prefix
-        if self.model_config.enable_relay_attention:
-            max_len = self.model_config.max_model_len
-            n_kvheads = self.model_config.get_num_kv_heads(self.parallel_config)
-            head_dim = self.model_config.get_head_size()
-            n_layers = self.model_config.get_num_layers(self.parallel_config)
-            # FIXME (ray): put it to a seprate and call in llm_engine avoid wrong tensor placement in distributed mode
-            self.prefix_gpu_cache = [(torch.empty(1, max_len, n_kvheads, head_dim,
-                                                  dtype=self.model_config.dtype,
-                                                  device='cuda'),
-                                      torch.empty(1, max_len, n_kvheads, head_dim,
-                                                  dtype=self.model_config.dtype,
-                                                  device='cuda')) 
-                                      for _ in range(n_layers) ]
-        else:
-            # use a placeholder to keep consistent interface
-            n_layers = self.model_config.get_num_layers(self.parallel_config)
-            self.prefix_gpu_cache = [(None, None) for _ in range(n_layers) ]
-=======
         # use a separate cache for system KVs, init it in self.init_prefix_cache()
         n_layers = self.model_config.get_num_layers(self.parallel_config)
         self.prefix_gpu_cache = [(None, None) for _ in range(n_layers) ]
->>>>>>> b83e61fb
         
     def init_model(self) -> None:
         # torch.distributed.all_reduce does not free the input tensor until
