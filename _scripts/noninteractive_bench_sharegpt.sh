--- conflicted
+++ resolved
@@ -14,10 +14,7 @@
 for MODEL in ${MODELs[@]}; do
     for PREFIX_LEN in ${PREFIX_LENs[@]}; do
         for BACKEND in ${BACKENDs[@]}; do
-<<<<<<< HEAD
-=======
             # model_id=$(echo "$MODEL" | tr '/' '.')
->>>>>>> 2413c6e0
             model_id=$( basename $MODEL )
             # echo $model_id
             OUTPUT_DIR=outputs/noninteractive_bench_sharegpt/${GPU}/${model_id}/nreqs_${NUM_REQS}.prefixlen_${PREFIX_LEN}.backend_${BACKEND}
