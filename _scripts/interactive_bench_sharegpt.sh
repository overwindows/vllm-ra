--- conflicted
+++ resolved
@@ -1,8 +1,4 @@
-<<<<<<< HEAD
-REQ_PER_SECs=( 3.0 5.0 10.0 11.0 12.0 13.0 14.0 15.0 16.0 )
-=======
 REQ_PER_SECs=( 1.0 1.5 )
->>>>>>> 2413c6e0
 PREFIX_LENs=( 512 )
 ENABLE_RELAYs=( false )
 MODEL=meta-llama/Llama-2-7b-hf
@@ -25,11 +21,7 @@
 for PREFIX_LEN in ${PREFIX_LENs[@]}; do
     for REQ_PER_SEC in ${REQ_PER_SECs[@]}; do
         for ENABLE_RELAY in ${ENABLE_RELAYs[@]}; do
-<<<<<<< HEAD
-=======
-            # model_id=${MODEL#*/}
->>>>>>> 2413c6e0
-            model_id=$( basename $MODEL )
+            model_id=${MODEL#*/}
             OUTPUT_DIR=outputs/interactive_bench_sharegpt/${GPU}/${model_id}/reqrate_${REQ_PER_SEC}-prefixlen_${PREFIX_LEN}-relay_${ENABLE_RELAY}
             SERVER_LOG=${OUTPUT_DIR}/server_${NOW}.log
             CLIENT_LOG=${OUTPUT_DIR}/client_${NOW}.log
